<<<<<<< HEAD
# AutoKaggler Titanic Pipeline

Meet AutoKaggler – a fully automated agent that wakes up, secures the Kaggle Titanic dataset, engineers competition-ready features, trains multiple models, and hands you a validated `submission.csv` without requiring any manual babysitting. Everything from dataset acquisition to leaderboard-ready predictions is orchestrated via structured JSON I/O, keeping the run reproducible and auditable end-to-end.

## Quick demo: hands-off Titanic submissions

1. Provide a simple task description as JSON.
2. AutoKaggler resolves the data source (Kaggle → cached copy → bundled sample), fixes random seeds across numpy/LightGBM/XGBoost/sklearn, performs stratified CV, and logs diagnostics plus feature importances.
3. The agent emits an `AgentResult` JSON tagged with `#KGNINJA` and leaves a Kaggle-formatted `submission.csv` only after validation succeeds.

### Example `TaskInput`

```json
=======
AutoKaggler Titanic Pipeline

Meet AutoKaggler – a fully automated agent that wakes up, secures the Kaggle Titanic dataset, engineers competition-ready features, trains multiple models, and hands you a validated submission.csv without requiring any manual babysitting. Everything from dataset acquisition to leaderboard-ready predictions is orchestrated via structured JSON I/O, keeping the run reproducible and auditable end-to-end.

Quick demo: hands-off Titanic submissions

Provide a simple task description as JSON.

AutoKaggler resolves the data source (Kaggle → cached copy → bundled sample), fixes random seeds across numpy/LightGBM/XGBoost/sklearn, performs stratified CV, and logs diagnostics plus feature importances.

The agent emits an AgentResult JSON tagged with #KGNINJA and leaves a Kaggle-formatted submission.csv only after validation succeeds.

Example TaskInput
>>>>>>> a0f0f8e6
{
  "profile": "boosting",
  "data_source": "auto",
  "use_ensemble": true,
  "notes": "Hands-off leaderboard run"
}
<<<<<<< HEAD
```

### Example `AgentResult`

```json
=======

Example AgentResult
>>>>>>> a0f0f8e6
{
  "ok": true,
  "meta": {
    "profile": "boosting",
    "tags": ["#KGNINJA"],
    "log_file": ".agent_logs/run-20240101-120000.log"
  },
  "result": {
    "cv_mean_accuracy": 0.84,
    "cv_std": 0.02,
    "model_name": "Voting(LogReg+RF+LightGBM)",
    "submission_path": ".agent_tmp/submissions/submission-20240101-120000.csv",
    "data_source": "kaggle_cached",
    "feature_importances": [
      {"model": "boost", "feature": "num__FarePerPerson", "importance": 0.312},
      {"model": "rf", "feature": "num__Age", "importance": 0.201}
    ]
  }
}
<<<<<<< HEAD
```

### Sample submission preview

| PassengerId | Survived |
|-------------|----------|
| 892         | 0        |
| 893         | 1        |
| 894         | 0        |

*Preview generated from the bundled sample dataset; real Kaggle runs will match the official test.csv row count.*

## Why it works

* 🔁 **Self-initialisation & logging** – runtime directories, structured logs, and profile selection happen automatically, ensuring every run is captured.
* 🧮 **Composed feature engineering** – modular steps derive passenger titles, family sizes, cabin presence, `Age*Pclass`, and fare-per-person interactions that plug straight into a reusable preprocessing stack.
* 🧠 **Profile registry** – toggle between `fast` (logistic regression), `power` (random forest), and `boosting` (LightGBM/XGBoost with soft-voting) profiles or inject your own via the registry.
* 🧪 **Deterministic evaluation** – Stratified K-Fold CV with fixed seeds reports mean and variance in logs and results, stabilising leaderboard expectations.
* 📊 **Interpretability out of the box** – feature importance summaries are logged and returned alongside model metadata for quick inspection.
* 🔐 **Robust data fallbacks** – Kaggle API download is attempted first, cached copies are reused on failure, and a bundled synthetic sample keeps offline runs unblocked.

## Installation

```bash
python -m venv .venv
source .venv/bin/activate
pip install -e .
```

## Usage

Pipe a JSON payload to the agent entrypoint:

```bash
echo '{"profile": "fast", "data_source": "auto"}' | python -m autokaggler
```

Artefacts land in `.agent_tmp/` (datasets & submissions) and `.agent_logs/` (structured logs). Set `PROFILE=power` or `PROFILE=boosting` in the environment to change the default behaviour, or override within the `TaskInput` JSON.

### Profiles & ensembles

| Profile   | Description                                                            |
|-----------|------------------------------------------------------------------------|
| `fast`    | Logistic regression baseline – quick feedback for iteration.           |
| `power`   | Random forest powered by the engineered feature set.                   |
| `boosting`| LightGBM/XGBoost (falls back to gradient boosting) with optional soft voting ensemble. |

Pass `{"profile": "boosting", "use_ensemble": true}` to enable soft voting between logistic regression, random forest, and the boosting model. Other profiles run their standalone estimators.

### Kaggle credentials

Provide Kaggle API credentials (via environment variables or `~/.kaggle/kaggle.json`) to unlock real competition downloads. AutoKaggler reuses cached files on subsequent runs and gracefully degrades to the bundled sample data if the API is unreachable.

## Development

Install optional dependencies and execute the regression tests:

```bash
pip install -e .[test]
pytest
```

The `data/sample/` directory holds the synthetic Titanic dataset used for tests and offline experimentation.
=======

Sample submission preview
PassengerId	Survived
892	0
893	1
894	0

Preview generated from the bundled sample dataset; real Kaggle runs will match the official test.csv row count.

Why it works

🔁 Self-initialisation & logging – runtime directories, structured logs, and profile selection happen automatically, ensuring every run is captured.

🧮 Composed feature engineering – modular steps derive passenger titles, family sizes, cabin presence, Age*Pclass, and fare-per-person interactions that plug straight into a reusable preprocessing stack.

🧠 Profile registry – toggle between fast (logistic regression), power (random forest), and boosting (LightGBM/XGBoost with soft-voting) profiles or inject your own via the registry.

🧪 Deterministic evaluation – Stratified K-Fold CV with fixed seeds reports mean and variance in logs and results, stabilising leaderboard expectations.

📊 Interpretability out of the box – feature importance summaries are logged and returned alongside model metadata for quick inspection.

🔐 Robust data fallbacks – Kaggle API download is attempted first, cached copies are reused on failure, and a bundled synthetic sample keeps offline runs unblocked.

Installation
python -m venv .venv
source .venv/bin/activate
pip install -e .

Usage

Run the agent by piping a JSON payload:

echo '{"profile": "fast", "data_source": "auto"}' | python -m autokaggler


Artifacts land in .agent_tmp/ (datasets & submissions) and .agent_logs/ (structured logs).
Set PROFILE=power or PROFILE=boosting in the environment to change defaults, or override via TaskInput JSON.

Profiles & ensembles
Profile	Description
fast	Logistic regression baseline – quick feedback for iteration.
power	Random forest powered by the engineered feature set.
boosting	LightGBM/XGBoost with optional soft voting ensemble.

Pass {"profile": "boosting", "use_ensemble": true} to enable ensemble mode.

Kaggle credentials

Provide Kaggle API credentials (via environment variables or ~/.kaggle/kaggle.json) to unlock real competition downloads. AutoKaggler reuses cached files on subsequent runs and gracefully degrades to the bundled sample data if the API is unreachable.

Development
pip install -e .[test]
pytest


The data/sample/ directory holds the synthetic Titanic dataset used for tests and offline experimentation.
>>>>>>> a0f0f8e6
<|MERGE_RESOLUTION|>--- conflicted
+++ resolved
@@ -1,4 +1,3 @@
-<<<<<<< HEAD
 # AutoKaggler Titanic Pipeline
 
 Meet AutoKaggler – a fully automated agent that wakes up, secures the Kaggle Titanic dataset, engineers competition-ready features, trains multiple models, and hands you a validated `submission.csv` without requiring any manual babysitting. Everything from dataset acquisition to leaderboard-ready predictions is orchestrated via structured JSON I/O, keeping the run reproducible and auditable end-to-end.
@@ -12,175 +11,9 @@
 ### Example `TaskInput`
 
 ```json
-=======
-AutoKaggler Titanic Pipeline
-
-Meet AutoKaggler – a fully automated agent that wakes up, secures the Kaggle Titanic dataset, engineers competition-ready features, trains multiple models, and hands you a validated submission.csv without requiring any manual babysitting. Everything from dataset acquisition to leaderboard-ready predictions is orchestrated via structured JSON I/O, keeping the run reproducible and auditable end-to-end.
-
-Quick demo: hands-off Titanic submissions
-
-Provide a simple task description as JSON.
-
-AutoKaggler resolves the data source (Kaggle → cached copy → bundled sample), fixes random seeds across numpy/LightGBM/XGBoost/sklearn, performs stratified CV, and logs diagnostics plus feature importances.
-
-The agent emits an AgentResult JSON tagged with #KGNINJA and leaves a Kaggle-formatted submission.csv only after validation succeeds.
-
-Example TaskInput
->>>>>>> a0f0f8e6
 {
   "profile": "boosting",
   "data_source": "auto",
   "use_ensemble": true,
   "notes": "Hands-off leaderboard run"
-}
-<<<<<<< HEAD
-```
-
-### Example `AgentResult`
-
-```json
-=======
-
-Example AgentResult
->>>>>>> a0f0f8e6
-{
-  "ok": true,
-  "meta": {
-    "profile": "boosting",
-    "tags": ["#KGNINJA"],
-    "log_file": ".agent_logs/run-20240101-120000.log"
-  },
-  "result": {
-    "cv_mean_accuracy": 0.84,
-    "cv_std": 0.02,
-    "model_name": "Voting(LogReg+RF+LightGBM)",
-    "submission_path": ".agent_tmp/submissions/submission-20240101-120000.csv",
-    "data_source": "kaggle_cached",
-    "feature_importances": [
-      {"model": "boost", "feature": "num__FarePerPerson", "importance": 0.312},
-      {"model": "rf", "feature": "num__Age", "importance": 0.201}
-    ]
-  }
-}
-<<<<<<< HEAD
-```
-
-### Sample submission preview
-
-| PassengerId | Survived |
-|-------------|----------|
-| 892         | 0        |
-| 893         | 1        |
-| 894         | 0        |
-
-*Preview generated from the bundled sample dataset; real Kaggle runs will match the official test.csv row count.*
-
-## Why it works
-
-* 🔁 **Self-initialisation & logging** – runtime directories, structured logs, and profile selection happen automatically, ensuring every run is captured.
-* 🧮 **Composed feature engineering** – modular steps derive passenger titles, family sizes, cabin presence, `Age*Pclass`, and fare-per-person interactions that plug straight into a reusable preprocessing stack.
-* 🧠 **Profile registry** – toggle between `fast` (logistic regression), `power` (random forest), and `boosting` (LightGBM/XGBoost with soft-voting) profiles or inject your own via the registry.
-* 🧪 **Deterministic evaluation** – Stratified K-Fold CV with fixed seeds reports mean and variance in logs and results, stabilising leaderboard expectations.
-* 📊 **Interpretability out of the box** – feature importance summaries are logged and returned alongside model metadata for quick inspection.
-* 🔐 **Robust data fallbacks** – Kaggle API download is attempted first, cached copies are reused on failure, and a bundled synthetic sample keeps offline runs unblocked.
-
-## Installation
-
-```bash
-python -m venv .venv
-source .venv/bin/activate
-pip install -e .
-```
-
-## Usage
-
-Pipe a JSON payload to the agent entrypoint:
-
-```bash
-echo '{"profile": "fast", "data_source": "auto"}' | python -m autokaggler
-```
-
-Artefacts land in `.agent_tmp/` (datasets & submissions) and `.agent_logs/` (structured logs). Set `PROFILE=power` or `PROFILE=boosting` in the environment to change the default behaviour, or override within the `TaskInput` JSON.
-
-### Profiles & ensembles
-
-| Profile   | Description                                                            |
-|-----------|------------------------------------------------------------------------|
-| `fast`    | Logistic regression baseline – quick feedback for iteration.           |
-| `power`   | Random forest powered by the engineered feature set.                   |
-| `boosting`| LightGBM/XGBoost (falls back to gradient boosting) with optional soft voting ensemble. |
-
-Pass `{"profile": "boosting", "use_ensemble": true}` to enable soft voting between logistic regression, random forest, and the boosting model. Other profiles run their standalone estimators.
-
-### Kaggle credentials
-
-Provide Kaggle API credentials (via environment variables or `~/.kaggle/kaggle.json`) to unlock real competition downloads. AutoKaggler reuses cached files on subsequent runs and gracefully degrades to the bundled sample data if the API is unreachable.
-
-## Development
-
-Install optional dependencies and execute the regression tests:
-
-```bash
-pip install -e .[test]
-pytest
-```
-
-The `data/sample/` directory holds the synthetic Titanic dataset used for tests and offline experimentation.
-=======
-
-Sample submission preview
-PassengerId	Survived
-892	0
-893	1
-894	0
-
-Preview generated from the bundled sample dataset; real Kaggle runs will match the official test.csv row count.
-
-Why it works
-
-🔁 Self-initialisation & logging – runtime directories, structured logs, and profile selection happen automatically, ensuring every run is captured.
-
-🧮 Composed feature engineering – modular steps derive passenger titles, family sizes, cabin presence, Age*Pclass, and fare-per-person interactions that plug straight into a reusable preprocessing stack.
-
-🧠 Profile registry – toggle between fast (logistic regression), power (random forest), and boosting (LightGBM/XGBoost with soft-voting) profiles or inject your own via the registry.
-
-🧪 Deterministic evaluation – Stratified K-Fold CV with fixed seeds reports mean and variance in logs and results, stabilising leaderboard expectations.
-
-📊 Interpretability out of the box – feature importance summaries are logged and returned alongside model metadata for quick inspection.
-
-🔐 Robust data fallbacks – Kaggle API download is attempted first, cached copies are reused on failure, and a bundled synthetic sample keeps offline runs unblocked.
-
-Installation
-python -m venv .venv
-source .venv/bin/activate
-pip install -e .
-
-Usage
-
-Run the agent by piping a JSON payload:
-
-echo '{"profile": "fast", "data_source": "auto"}' | python -m autokaggler
-
-
-Artifacts land in .agent_tmp/ (datasets & submissions) and .agent_logs/ (structured logs).
-Set PROFILE=power or PROFILE=boosting in the environment to change defaults, or override via TaskInput JSON.
-
-Profiles & ensembles
-Profile	Description
-fast	Logistic regression baseline – quick feedback for iteration.
-power	Random forest powered by the engineered feature set.
-boosting	LightGBM/XGBoost with optional soft voting ensemble.
-
-Pass {"profile": "boosting", "use_ensemble": true} to enable ensemble mode.
-
-Kaggle credentials
-
-Provide Kaggle API credentials (via environment variables or ~/.kaggle/kaggle.json) to unlock real competition downloads. AutoKaggler reuses cached files on subsequent runs and gracefully degrades to the bundled sample data if the API is unreachable.
-
-Development
-pip install -e .[test]
-pytest
-
-
-The data/sample/ directory holds the synthetic Titanic dataset used for tests and offline experimentation.
->>>>>>> a0f0f8e6
+}